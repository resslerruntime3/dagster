import os
import sys
from contextlib import contextmanager
from typing import (
    TYPE_CHECKING,
    Any,
    Generator,
    Iterable,
    List,
    Mapping,
    Optional,
    Tuple,
    Union,
    cast,
)

import click
import tomli
from click import UsageError
from typing_extensions import TypeAlias

import dagster._check as check
from dagster._core.code_pointer import CodePointer
from dagster._core.definitions.reconstruct import repository_def_from_target_def
from dagster._core.definitions.repository_definition import RepositoryDefinition
from dagster._core.host_representation.external import ExternalRepository
from dagster._core.host_representation.repository_location import RepositoryLocation
from dagster._core.instance import DagsterInstance
from dagster._core.origin import (
    DEFAULT_DAGSTER_ENTRY_POINT,
    PipelinePythonOrigin,
    RepositoryPythonOrigin,
)
from dagster._core.workspace.context import WorkspaceRequestContext
from dagster._core.workspace.load_target import (
    CompositeTarget,
    EmptyWorkspaceTarget,
    GrpcServerTarget,
    ModuleTarget,
    PackageTarget,
    PythonFileTarget,
    WorkspaceFileTarget,
)
from dagster._grpc.utils import get_loadable_targets
from dagster._utils.hosted_user_process import recon_repository_from_origin

if TYPE_CHECKING:
    from dagster._core.workspace.context import WorkspaceProcessContext

from dagster._core.host_representation.external import ExternalPipeline

WORKSPACE_TARGET_WARNING = "Can only use ONE of --workspace/-w, --python-file/-f, --module-name/-m, --grpc-port, --grpc-socket."

ClickArgMapping: TypeAlias = Mapping[str, Union[str, Tuple[str]]]


def _cli_load_invariant(condition: object, msg=None) -> None:
    msg = (
        msg
        or "Invalid set of CLI arguments for loading repository/pipeline. See --help for details."
    )
    if not condition:
        raise UsageError(msg)


def _check_cli_arguments_none(kwargs: Mapping[str, Any], *keys: str) -> None:
    for key in keys:
        _cli_load_invariant(not kwargs.get(key))


def are_all_keys_empty(kwargs: Mapping[str, Any], keys: Iterable[str]) -> bool:
    for key in keys:
        if kwargs.get(key):
            return False

    return True


WORKSPACE_CLI_ARGS = (
    "workspace",
    "python_file",
    "working_directory",
    "package_name",
    "module_name",
    "attribute",
    "repository_yaml",
    "grpc_host",
    "grpc_port",
    "grpc_socket",
)


def get_target_from_toml(path) -> Optional[PackageTarget]:
    with open(path, "rb") as f:
        data = tomli.load(f)
        if not isinstance(data, dict):
            return None

        dagster_block = data.get("tool", {}).get("dagster", {})
        return (
            PackageTarget(
                package_name=dagster_block["python_package"],
                attribute=None,
                working_directory=os.getcwd(),
                location_name=None,
            )
            if "python_package" in dagster_block
            else None
        )


def get_workspace_load_target(kwargs: ClickArgMapping):
    check.mapping_param(kwargs, "kwargs")
    if are_all_keys_empty(kwargs, WORKSPACE_CLI_ARGS):
        if kwargs.get("empty_workspace"):
            return EmptyWorkspaceTarget()
        if os.path.exists("pyproject.toml"):
            target = get_target_from_toml("pyproject.toml")
            if target:
                return target

        if os.path.exists("workspace.yaml"):
            return WorkspaceFileTarget(paths=["workspace.yaml"])
        raise click.UsageError(
            "No arguments given and no [tool.dagster] block in pyproject.toml found."
        )

    if kwargs.get("workspace"):
        _check_cli_arguments_none(
            kwargs,
            "python_file",
            "working_directory",
            "module_name",
            "package_name",
            "attribute",
            "grpc_host",
            "grpc_port",
            "grpc_socket",
        )
        return WorkspaceFileTarget(paths=list(cast(Union[List, Tuple], kwargs.get("workspace"))))
    if kwargs.get("python_file"):
        _check_cli_arguments_none(
            kwargs,
            "module_name",
            "package_name",
            "grpc_host",
            "grpc_port",
            "grpc_socket",
        )
        python_files = kwargs["python_file"]

        working_directory = get_working_directory_from_kwargs(kwargs)

        if len(python_files) == 1:
            return PythonFileTarget(
                python_file=python_files[0],
                attribute=check.opt_str_elem(kwargs, "attribute"),
                working_directory=working_directory,
                location_name=None,
            )
        else:
            # multiple files

            if kwargs.get("attribute"):
                raise UsageError(
                    "If you are specifying multiple files you cannot specify an attribute."
                )

            return CompositeTarget(
                targets=[
                    PythonFileTarget(
                        python_file=python_file,
                        attribute=None,
                        working_directory=working_directory,
                        location_name=None,
                    )
                    for python_file in python_files
                ]
            )

    if kwargs.get("module_name"):
        _check_cli_arguments_none(
            kwargs,
            "package_name",
            "grpc_host",
            "grpc_port",
            "grpc_socket",
        )

        module_names = kwargs["module_name"]

        check.is_tuple(module_names, of_type=str)

        working_directory = get_working_directory_from_kwargs(kwargs)

        if len(module_names) == 1:
            return ModuleTarget(
                module_name=module_names[0],
                attribute=check.opt_str_elem(kwargs, "attribute"),
                working_directory=working_directory,
                location_name=None,
            )
        else:
            # multiple modules

            if kwargs.get("attribute"):
                raise UsageError(
                    f"If you are specifying multiple modules you cannot specify an attribute. Got modules {module_names}."
                )

            return CompositeTarget(
                targets=[
                    ModuleTarget(
                        module_name=module_name,
                        attribute=None,
                        working_directory=working_directory,
                        location_name=None,
                    )
                    for module_name in module_names
                ]
            )

    if kwargs.get("package_name"):
        _check_cli_arguments_none(
            kwargs,
            "grpc_host",
            "grpc_port",
            "grpc_socket",
        )
        working_directory = get_working_directory_from_kwargs(kwargs)
        return PackageTarget(
            package_name=check.str_elem(kwargs, "package_name"),
            attribute=check.opt_str_elem(kwargs, "attribute"),
            working_directory=working_directory,
            location_name=None,
        )
    if kwargs.get("grpc_port"):
        _check_cli_arguments_none(
            kwargs,
            "attribute",
            "working_directory",
            "grpc_socket",
        )
        return GrpcServerTarget(
            port=check.int_elem(kwargs, "grpc_port"),
            socket=None,
            host=check.opt_str_elem(kwargs, "grpc_host") or "localhost",
            location_name=None,
        )
    elif kwargs.get("grpc_socket"):
        _check_cli_arguments_none(
            kwargs,
            "attribute",
            "working_directory",
        )
        return GrpcServerTarget(
            port=None,
            socket=check.str_elem(kwargs, "grpc_socket"),
            host=check.opt_str_elem(kwargs, "grpc_host") or "localhost",
            location_name=None,
        )
    else:
        _cli_load_invariant(False)
        # necessary for pyright, does not understand _cli_load_invariant(False) never returns
        assert False


def get_workspace_process_context_from_kwargs(
    instance: DagsterInstance,
    version: str,
    read_only: bool,
    kwargs: ClickArgMapping,
) -> "WorkspaceProcessContext":
    from dagster._core.workspace.context import WorkspaceProcessContext

    return WorkspaceProcessContext(
        instance, get_workspace_load_target(kwargs), version=version, read_only=read_only
    )


@contextmanager
def get_workspace_from_kwargs(
    instance: DagsterInstance,
    version: str,
    kwargs: ClickArgMapping,
) -> Generator[WorkspaceRequestContext, None, None]:
    with get_workspace_process_context_from_kwargs(
        instance, version, read_only=False, kwargs=kwargs
    ) as workspace_process_context:
        yield workspace_process_context.create_request_context()


def python_target_click_options():
    return [
        click.option(
            "--working-directory",
            "-d",
            help="Specify working directory to use when loading the repository or job",
            envvar="DAGSTER_WORKING_DIRECTORY",
        ),
        click.option(
            "--python-file",
            "-f",
            # Checks that the path actually exists lower in the stack, where we
            # are better equipped to surface errors
            type=click.Path(exists=False),
            multiple=True,
            help="Specify python file or files (flag can be used multiple times) where "
            "dagster definitions reside as top-level symbols/variables and load each "
            "file as a code location in the current python environment.",
            envvar="DAGSTER_PYTHON_FILE",
        ),
        click.option(
            "--package-name",
            help="Specify Python package where repository or job function lives",
            envvar="DAGSTER_PACKAGE_NAME",
        ),
        click.option(
            "--module-name",
            "-m",
            multiple=True,
            help="Specify module or modules (flag can be used multiple times) where "
            "dagster definitions reside as top-level symbols/variables and load each "
            "module as a code location in the current python environment.",
            envvar="DAGSTER_MODULE_NAME",
        ),
        click.option(
            "--attribute",
            "-a",
            help=(
                "Attribute that is either a 1) repository or job or "
                "2) a function that returns a repository or job"
            ),
            envvar="DAGSTER_ATTRIBUTE",
        ),
    ]


def grpc_server_target_click_options():
    return [
        click.option(
            "--grpc-port",
            type=click.INT,
            required=False,
            help=("Port to use to connect to gRPC server"),
        ),
        click.option(
            "--grpc-socket",
            type=click.Path(),
            required=False,
            help=("Named socket to use to connect to gRPC server"),
        ),
        click.option(
            "--grpc-host",
            type=click.STRING,
            required=False,
            help=("Host to use to connect to gRPC server, defaults to localhost"),
        ),
        click.option(
            "--use-ssl",
            is_flag=True,
            required=False,
            help=("Use a secure channel when connecting to the gRPC server"),
        ),
    ]


def workspace_target_click_options():
    return (
        [
            click.option("--empty-workspace", is_flag=True, help="Allow an empty workspace"),
            click.option(
                "--workspace",
                "-w",
                multiple=True,
                type=click.Path(exists=True),
                help=("Path to workspace file. Argument can be provided multiple times."),
            ),
        ]
        + python_target_click_options()
        + grpc_server_target_click_options()
    )


def python_job_target_click_options():
    return (
        python_target_click_options()
        + [
            click.option(
                "--repository",
                "-r",
                help=("Repository name, necessary if more than one repository is present."),
            )
        ]
        + [job_option()]
    )


def target_with_config_option(command_name):
    return click.option(
        "-c",
        "--config",
        type=click.Path(exists=True),
        multiple=True,
        help=(
            "Specify one or more run config files. These can also be file patterns. "
            "If more than one run config file is captured then those files are merged. "
            "Files listed first take precedence. They will smash the values of subsequent "
            "files at the key-level granularity. If the file is a pattern then you must "
            "enclose it in double quotes"
            "\n\nExample: "
            f"dagster job {command_name} -f hello_world.py -j pandas_hello_world "
            '-c "pandas_hello_world/*.yaml"'
            "\n\nYou can also specify multiple files:"
            "\n\nExample: "
            f"dagster job {command_name} -f hello_world.py -j pandas_hello_world "
            "-c pandas_hello_world/ops.yaml -c pandas_hello_world/env.yaml"
        ),
    )


def python_job_config_argument(command_name):
    def wrap(f):
        return target_with_config_option(command_name)(f)

    return wrap


def python_job_target_argument(f):
    from dagster._cli.job import apply_click_params

    return apply_click_params(f, *python_job_target_click_options())


def workspace_target_argument(f):
    from dagster._cli.job import apply_click_params

    return apply_click_params(f, *workspace_target_click_options())


def job_workspace_target_argument(f):
    from dagster._cli.job import apply_click_params

    return apply_click_params(f, *workspace_target_click_options())


def grpc_server_origin_target_argument(f):
    from dagster._cli.job import apply_click_params

    options = grpc_server_target_click_options()
    return apply_click_params(f, *options)


def python_origin_target_argument(f):
    from dagster._cli.job import apply_click_params

    options = python_target_click_options()
    return apply_click_params(f, *options)


def repository_click_options():
    return [
        click.option(
            "--repository",
            "-r",
            help=(
                "Repository within the workspace, necessary if more than one repository is present."
            ),
        ),
        click.option(
            "--location",
            "-l",
            help=(
                "RepositoryLocation within the workspace, necessary if more than one location is present."
            ),
        ),
    ]


def repository_target_argument(f):
    from dagster._cli.job import apply_click_params

    return apply_click_params(workspace_target_argument(f), *repository_click_options())


def job_repository_target_argument(f):
    from dagster._cli.job import apply_click_params

    return apply_click_params(job_workspace_target_argument(f), *repository_click_options())


def job_option():
    return click.option(
        "--job",
        "-j",
        "job_name",
        help=("Job within the repository, necessary if more than one job is present."),
    )


def job_target_argument(f):
    from dagster._cli.job import apply_click_params

    return apply_click_params(job_repository_target_argument(f), job_option())


def get_job_python_origin_from_kwargs(kwargs):
    repository_origin = get_repository_python_origin_from_kwargs(kwargs)
    provided_name = kwargs.get("job_name")

    recon_repo = recon_repository_from_origin(repository_origin)
    repo_definition = recon_repo.get_definition()

    job_names = set(repo_definition.pipeline_names)  # pipeline (all) vs job (non legacy)

    if provided_name is None and len(job_names) == 1:
        pipeline_name = next(iter(job_names))
    elif provided_name is None:
        raise click.UsageError(
            (
                "Must provide --job as there is more than one job "
                f"in {repo_definition.name}. Options are: {_sorted_quoted(job_names)}."
            )
        )
    elif not provided_name in job_names:
        raise click.UsageError(
            (
                f'Job "{provided_name}" not found in repository "{repo_definition.name}" '
                f"Found {_sorted_quoted(job_names)} instead."
            )
        )
    else:
        pipeline_name = provided_name

    return PipelinePythonOrigin(pipeline_name, repository_origin=repository_origin)


<<<<<<< HEAD
def _get_code_pointer_dict_from_kwargs(kwargs: Mapping[str, str]) -> Mapping[str, CodePointer]:
    python_file = (
        unwrap_single_code_location_target_cli_arg(kwargs, "python_file")
        if kwargs.get("python_file")
        else None
    )
=======
def _get_code_pointer_dict_from_kwargs(kwargs: ClickArgMapping) -> Mapping[str, CodePointer]:
    python_file = check.opt_str_elem(kwargs, "python_file")
>>>>>>> 40805bf3
    module_name = (
        unwrap_single_code_location_target_cli_arg(kwargs, "module_name")
        if kwargs.get("module_name")
        else None
    )
    package_name = check.opt_str_elem(kwargs, "package_name")
    working_directory = get_working_directory_from_kwargs(kwargs)
    attribute = kwargs.get("attribute")
    if python_file:
        _check_cli_arguments_none(kwargs, "module_name", "package_name")
        return {
            cast(
                RepositoryDefinition,
                repository_def_from_target_def(loadable_target.target_definition),
            ).name: CodePointer.from_python_file(
                python_file, loadable_target.attribute, working_directory
            )
            for loadable_target in get_loadable_targets(
                python_file, module_name, package_name, working_directory, attribute
            )
        }
    elif module_name:
        _check_cli_arguments_none(kwargs, "python_file", "package_name")
        return {
            cast(
                RepositoryDefinition,
                repository_def_from_target_def(loadable_target.target_definition),
            ).name: CodePointer.from_module(
                module_name, loadable_target.attribute, working_directory
            )
            for loadable_target in get_loadable_targets(
                python_file, module_name, package_name, working_directory, attribute
            )
        }
    elif package_name:
        _check_cli_arguments_none(kwargs, "module_name", "python_file")
        return {
            cast(
                RepositoryDefinition,
                repository_def_from_target_def(loadable_target.target_definition),
            ).name: CodePointer.from_python_package(
                package_name, loadable_target.attribute, working_directory
            )
            for loadable_target in get_loadable_targets(
                python_file, module_name, package_name, working_directory, attribute
            )
        }
    else:
        check.failed("Must specify a Python file or module name")


def get_working_directory_from_kwargs(kwargs: ClickArgMapping) -> Optional[str]:
    return check.opt_str_elem(kwargs, "working_directory") or os.getcwd()


def unwrap_single_code_location_target_cli_arg(kwargs: ClickArgMapping, key: str) -> str:
    """
    Dagster CLI tools accept multiple code location targets (e.g. multiple -f and -m instances)
    but sometimes only one makes sense (e.g. when targeting a single job)
    Use this function to validate that there is only one value in that tuple and then return the tuple itself.

    key can be module_name or python_file
    """
    check.is_tuple(kwargs[key], of_type=str)
    value_tuple = cast(Tuple[str], kwargs[key])
    check.invariant(
        len(value_tuple) == 1,
        "Must specify only one code location when executing this command. Multiple {key} options given",
    )
    return value_tuple[0]


def get_repository_python_origin_from_kwargs(kwargs: ClickArgMapping) -> RepositoryPythonOrigin:
    provided_repo_name = cast(str, kwargs.get("repository"))

    if not (kwargs.get("python_file") or kwargs.get("module_name") or kwargs.get("package_name")):
        raise click.UsageError("Must specify a python file or module name")

    # Short-circuit the case where an attribute and no repository name is passed in,
    # giving us enough information to return an origin without loading any target
    # definitions - we may need to return an origin for a non-existent repository
    # (e.g. to log an origin ID for an error message)
    if kwargs.get("attribute") and not provided_repo_name:
        if kwargs.get("python_file"):
            _check_cli_arguments_none(kwargs, "module_name", "package_name")
            python_file = unwrap_single_code_location_target_cli_arg(kwargs, "python_file")
            code_pointer: CodePointer = CodePointer.from_python_file(
<<<<<<< HEAD
                python_file,
                kwargs["attribute"],
=======
                check.str_elem(kwargs, "python_file"),
                check.str_elem(kwargs, "attribute"),
>>>>>>> 40805bf3
                get_working_directory_from_kwargs(kwargs),
            )
        elif kwargs.get("module_name"):
            _check_cli_arguments_none(kwargs, "python_file", "package_name")
            module_name = unwrap_single_code_location_target_cli_arg(kwargs, "module_name")
            code_pointer = CodePointer.from_module(
                module_name,
                check.str_elem(kwargs, "attribute"),
                get_working_directory_from_kwargs(kwargs),
            )
        elif kwargs.get("package_name"):
            _check_cli_arguments_none(kwargs, "python_file", "module_name")
            code_pointer = CodePointer.from_python_package(
                check.str_elem(kwargs, "package_name"),
                check.str_elem(kwargs, "attribute"),
                get_working_directory_from_kwargs(kwargs),
            )
        else:
            check.failed("Must specify a Python file or module name")
        return RepositoryPythonOrigin(
            executable_path=sys.executable,
            code_pointer=code_pointer,
            entry_point=DEFAULT_DAGSTER_ENTRY_POINT,
        )

    code_pointer_dict = _get_code_pointer_dict_from_kwargs(kwargs)
    found_repo_names = _sorted_quoted(code_pointer_dict.keys())
    if provided_repo_name is None and len(code_pointer_dict) == 1:
        code_pointer = next(iter(code_pointer_dict.values()))
    elif provided_repo_name is None:
        raise click.UsageError(
            (
                "Must provide --repository as there is more than one repository. "
                f"Options are: {found_repo_names}."
            )
        )
    elif not provided_repo_name in code_pointer_dict:
        raise click.UsageError(
            f'Repository "{provided_repo_name}" not found. Found {found_repo_names} instead.'
        )
    else:
        code_pointer = code_pointer_dict[provided_repo_name]

    return RepositoryPythonOrigin(
        executable_path=sys.executable,
        code_pointer=code_pointer,
        entry_point=DEFAULT_DAGSTER_ENTRY_POINT,
    )


@contextmanager
def get_repository_location_from_kwargs(instance, version, kwargs):
    # Instance isn't strictly required to load a repository location, but is included
    # to satisfy the WorkspaceProcessContext / WorkspaceRequestContext requirements
    with get_workspace_from_kwargs(instance, version, kwargs) as workspace:
        yield get_repository_location_from_workspace(workspace, kwargs.get("location"))


def get_repository_location_from_workspace(
    workspace: WorkspaceRequestContext, provided_location_name
):
    if provided_location_name is None:
        if len(workspace.repository_location_names) == 1:
            provided_location_name = workspace.repository_location_names[0]
        elif len(workspace.repository_location_names) == 0:
            raise click.UsageError("No locations found in workspace")
        elif provided_location_name is None:
            raise click.UsageError(
                (
                    "Must provide --location as there are multiple locations "
                    "available. Options are: {}"
                ).format(_sorted_quoted(workspace.repository_location_names))
            )

    if provided_location_name not in workspace.repository_location_names:
        raise click.UsageError(
            (
                'Location "{provided_location_name}" not found in workspace. '
                "Found {found_names} instead."
            ).format(
                provided_location_name=provided_location_name,
                found_names=_sorted_quoted(workspace.repository_location_names),
            )
        )

    if workspace.has_repository_location_error(provided_location_name):
        raise click.UsageError(
            'Error loading location "{provided_location_name}": {error_str}'.format(
                provided_location_name=provided_location_name,
                error_str=str(workspace.get_repository_location_error(provided_location_name)),
            )
        )

    return workspace.get_repository_location(provided_location_name)


def get_external_repository_from_repo_location(
    repo_location: RepositoryLocation, provided_repo_name: Optional[str]
) -> ExternalRepository:
    check.inst_param(repo_location, "repo_location", RepositoryLocation)
    check.opt_str_param(provided_repo_name, "provided_repo_name")

    repo_dict = repo_location.get_repositories()
    check.invariant(repo_dict, "There should be at least one repo.")

    # no name provided and there is only one repo. Automatically return
    if provided_repo_name is None and len(repo_dict) == 1:
        return next(iter(repo_dict.values()))

    if provided_repo_name is None:
        raise click.UsageError(
            (
                "Must provide --repository as there is more than one repository "
                "in {location}. Options are: {repos}."
            ).format(location=repo_location.name, repos=_sorted_quoted(repo_dict.keys()))
        )

    if not repo_location.has_repository(provided_repo_name):
        raise click.UsageError(
            (
                'Repository "{provided_repo_name}" not found in location "{location_name}". '
                "Found {found_names} instead."
            ).format(
                provided_repo_name=provided_repo_name,
                location_name=repo_location.name,
                found_names=_sorted_quoted(repo_dict.keys()),
            )
        )

    return repo_location.get_repository(provided_repo_name)


@contextmanager
def get_external_repository_from_kwargs(instance, version, kwargs):
    # Instance isn't strictly required to load an ExternalRepository, but is included
    # to satisfy the WorkspaceProcessContext / WorkspaceRequestContext requirements
    with get_repository_location_from_kwargs(instance, version, kwargs) as repo_location:
        provided_repo_name = kwargs.get("repository")
        yield get_external_repository_from_repo_location(repo_location, provided_repo_name)


def get_external_job_from_external_repo(
    external_repo: ExternalRepository,
    provided_name: Optional[str],
) -> ExternalPipeline:
    check.inst_param(external_repo, "external_repo", ExternalRepository)
    check.opt_str_param(provided_name, "provided_name")

    external_pipelines = {ep.name: ep for ep in (external_repo.get_all_external_jobs())}

    check.invariant(external_pipelines)

    if provided_name is None and len(external_pipelines) == 1:
        return next(iter(external_pipelines.values()))

    if provided_name is None:
        raise click.UsageError(
            (
                "Must provide --job as there is more than one job "
                f"in {external_repo.name}. Options are: {_sorted_quoted(external_pipelines.keys())}."
            )
        )

    if not provided_name in external_pipelines:
        raise click.UsageError(
            (
                f'Job "{provided_name}" not found in repository "{external_repo.name}". '
                f"Found {_sorted_quoted(external_pipelines.keys())} instead."
            )
        )

    return external_pipelines[provided_name]


@contextmanager
def get_external_job_from_kwargs(instance, version, kwargs):
    # Instance isn't strictly required to load an ExternalPipeline, but is included
    # to satisfy the WorkspaceProcessContext / WorkspaceRequestContext requirements
    with get_external_repository_from_kwargs(instance, version, kwargs) as external_repo:
        provided_name = kwargs.get("job_name")
        yield get_external_job_from_external_repo(external_repo, provided_name)


def _sorted_quoted(strings):
    return "[" + ", ".join(["'{}'".format(s) for s in sorted(list(strings))]) + "]"<|MERGE_RESOLUTION|>--- conflicted
+++ resolved
@@ -535,17 +535,12 @@
     return PipelinePythonOrigin(pipeline_name, repository_origin=repository_origin)
 
 
-<<<<<<< HEAD
-def _get_code_pointer_dict_from_kwargs(kwargs: Mapping[str, str]) -> Mapping[str, CodePointer]:
+def _get_code_pointer_dict_from_kwargs(kwargs: ClickArgMapping) -> Mapping[str, CodePointer]:
     python_file = (
         unwrap_single_code_location_target_cli_arg(kwargs, "python_file")
         if kwargs.get("python_file")
         else None
     )
-=======
-def _get_code_pointer_dict_from_kwargs(kwargs: ClickArgMapping) -> Mapping[str, CodePointer]:
-    python_file = check.opt_str_elem(kwargs, "python_file")
->>>>>>> 40805bf3
     module_name = (
         unwrap_single_code_location_target_cli_arg(kwargs, "module_name")
         if kwargs.get("module_name")
@@ -633,13 +628,8 @@
             _check_cli_arguments_none(kwargs, "module_name", "package_name")
             python_file = unwrap_single_code_location_target_cli_arg(kwargs, "python_file")
             code_pointer: CodePointer = CodePointer.from_python_file(
-<<<<<<< HEAD
                 python_file,
-                kwargs["attribute"],
-=======
-                check.str_elem(kwargs, "python_file"),
                 check.str_elem(kwargs, "attribute"),
->>>>>>> 40805bf3
                 get_working_directory_from_kwargs(kwargs),
             )
         elif kwargs.get("module_name"):
